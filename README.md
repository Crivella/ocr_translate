--- conflicted
+++ resolved
@@ -26,19 +26,10 @@
 - The [CPU only version](/../../releases/latest/download/run_server-cpu.exe)
 - The GPU version split in [file 1](/../../releases/latest/download/run_server-gpu.zip.001) and [file 2](/../../releases/latest/download/run_server-gpu.zip.002) (The CUDA dependencies makes it take much more space), wich can be restored using tools like [7zip](https://www.7-zip.org/https://www.7-zip.org/) and [NanaZip](https://github.com/M2Team/NanaZip).
 
-<<<<<<< HEAD
+Usage:
 Unzip the file and from inside the folder, run the `run_server-XXX.exe` file (XXX=cpu/gpu)
 
-The server and it will run with sensible defaults. Most notably the models files and database will be downloaded/created under `%userprofile%/.ocr_translate`.
-=======
-Note that every time you run the EXE, it will decompress itself into a temporary folder so:
-
-- The exe will appear as an empty console until all the file are extracted and the actual script start running (will still take some time to fully initialize especially on the first run).
-- By launching the server multiple times without restarting (especially the GPU one), you risk quickly filling up your drive so be carefull.
-
-Usage:
-You can either just start the server and it will run with sensible defaults. Most notably the models files and database will be downloaded/created under `%userprofile%/.ocr_translate`.
->>>>>>> ce686acf
+The server will run with sensible defaults. Most notably the models files and database will be downloaded/created under `%userprofile%/.ocr_translate`.
 Also the gpu version will attempt to run on GPU by default, and fall-back to CPU if the former is not available.
 
 For customization, you can set the [environment variable](#environment-variables) yourself, either via powershell or by searching for *environment variable* in the settings menu.
